<<<<<<< HEAD
const { Account, AccountWithSigProvider } = require('../src');
=======
const lodash = require('lodash');
const { Account } = require('../src');
>>>>>>> 65fa6f56
const { randomPrivateKey } = require('../src/util/sign');
const format = require('../src/util/format');

const KEY = '0x0123456789abcdef0123456789abcdef0123456789abcdef0123456789abcdef';
const PUBLIC = '0x4646ae5047316b4230d0086c8acec687f00b1cd9d1dc634f6cb358ac0a9a8ffffe77b4dd0a4bfb95851f3b7355c781dd60f8418fc8a65d14907aff47c903a559';
const ADDRESS = '0x1cad0b19bb29d4674531d6f115237e16afce377c';

const sigProvider = address => {
  return async tx => {
    if (address !== ADDRESS) {
      throw new Error(`Fail to sign for address ${address}`);
    }
    await new Promise(resolve => setTimeout(resolve, 100));
    tx.sign(KEY);
    return tx;
  };
};

test('Account(privateKey)', () => {
  const account = new Account(KEY);
  expect(account.privateKey).toEqual(KEY);
  expect(account.publicKey).toEqual(PUBLIC);
  expect(account.address).toEqual(ADDRESS);
});

test('Account(publicKey)', () => {
  const account = new Account(PUBLIC);
  expect(account.privateKey).toEqual(undefined);
  expect(account.publicKey).toEqual(PUBLIC);
  expect(account.address).toEqual(ADDRESS);
});

test('Account(address)', () => {
  const account = new Account(ADDRESS);
  expect(account.privateKey).toEqual(undefined);
  expect(account.publicKey).toEqual(undefined);
  expect(account.address).toEqual(ADDRESS);
});

test('Account(0x)', () => {
  expect(() => new Account('0x')).toThrow('unexpected hex length');
});

test('Account.signTransaction', () => {
  const account = new Account(KEY);

  const tx = account.signTransaction({ nonce: 0, gasPrice: 100, gas: 10000, storageLimit: 10000, epochHeight: 100, chainId: 0 });
  expect(tx.from).toEqual(ADDRESS);

  account.privateKey = randomPrivateKey();
  expect(() => account.signTransaction({ nonce: 0, gasPrice: 100, gas: 10000, storageLimit: 10000, epochHeight: 100, chainId: 0 }))
    .toThrow('transaction.from !==');
});

test('Account.signMessage', () => {
  const account = new Account(KEY);

  const message = account.signMessage('Hello World');
  expect(message.from).toEqual(ADDRESS);
  expect(message.signature).toEqual('0x6e913e2b76459f19ebd269b82b51a70e912e909b2f5c002312efc27bcc280f3c29134d382aad0dbd3f0ccc9f0eb8f1dbe3f90141d81574ebb6504156b0d7b95f01');

  account.privateKey = randomPrivateKey();
  expect(() => account.signMessage('Hello World')).toThrow('message.from !==');
});

test('AccountWithSigProvider.signTransaction', async () => {
  const accountWithSigProvider = new AccountWithSigProvider(ADDRESS, sigProvider);

  const tx = await accountWithSigProvider.signTransaction({ nonce: 0, gasPrice: 100, gas: 10000, storageLimit: 10000, epochHeight: 100, chainId: 0 });
  expect(tx.from).toEqual(ADDRESS);

  const randomAddress = Account.random().address;
  accountWithSigProvider.address = randomAddress;
  await expect(accountWithSigProvider.signTransaction({ nonce: 0, gasPrice: 100, gas: 10000, storageLimit: 10000, epochHeight: 100, chainId: 0 }))
    .rejects
    .toThrow(`Fail to sign for address ${randomAddress}`);
});

test('AccountWithSigProvider.signMessage', async () => {
  const accountWithSigProvider = new AccountWithSigProvider(ADDRESS, sigProvider);

  const message = await accountWithSigProvider.signMessage('Hello World');
  expect(message.from).toEqual(ADDRESS);
  expect(message.signature).toEqual('0x6e913e2b76459f19ebd269b82b51a70e912e909b2f5c002312efc27bcc280f3c29134d382aad0dbd3f0ccc9f0eb8f1dbe3f90141d81574ebb6504156b0d7b95f01');

  const randomAddress = Account.random().address;
  accountWithSigProvider.address = randomAddress;
  await expect(accountWithSigProvider.signMessage('Hello World'))
    .rejects
    .toThrow(`Fail to sign for address ${randomAddress}`);
});

test('Account.random', () => {
  const account1 = Account.random();
  const account2 = Account.random();
  expect(account1.privateKey).not.toEqual(KEY);
  expect(account1.privateKey).not.toEqual(account2.privateKey);

  const entropy = '0xffffffffffffffffffffffffffffffffffffffffffffffffffffffffffffffff';
  const account3UseEntropy = Account.random(entropy);
  const account4UseEntropy = Account.random(entropy);
  expect(account3UseEntropy.privateKey).not.toEqual(KEY);
  expect(account3UseEntropy.privateKey).not.toEqual(account4UseEntropy.privateKey);
});

test('encrypt and decrypt', () => {
  const account = new Account(KEY);
  const keystoreV3 = account.encrypt('password');

  expect(keystoreV3.crypto).toEqual(keystoreV3.crypto);
  expect(keystoreV3.crypto).not.toEqual(account.encrypt('password').crypto);

  const loadAccount = Account.decrypt(keystoreV3, 'password');

  expect(loadAccount.privateKey).toEqual(account.privateKey);
  expect(loadAccount.address).toEqual(account.address);
});

test('encrypt', () => {
  const account = new Account(KEY);

  const keystoreV3 = account.encrypt('password');

  expect(keystoreV3.version).toEqual(3);
  expect(lodash.isString(keystoreV3.id)).toEqual(true);
  expect(format.address(keystoreV3.address)).toEqual(keystoreV3.address);
  expect(lodash.isPlainObject(keystoreV3.crypto)).toEqual(true);
  expect(/^[0-9a-f]{64}$/.test(keystoreV3.crypto.ciphertext)).toEqual(true);

  expect(lodash.isPlainObject(keystoreV3.crypto.cipherparams)).toEqual(true);
  expect(/^[0-9a-f]{32}$/.test(keystoreV3.crypto.cipherparams.iv)).toEqual(true);
  expect(keystoreV3.crypto.cipher).toEqual('aes-128-ctr');
  expect(keystoreV3.crypto.kdf).toEqual('scrypt');
  expect(lodash.isPlainObject(keystoreV3.crypto.kdfparams)).toEqual(true);
  expect(keystoreV3.crypto.kdfparams.dklen).toEqual(32);
  expect(/^[0-9a-f]{64}$/.test(keystoreV3.crypto.kdfparams.salt)).toEqual(true);
  expect(keystoreV3.crypto.kdfparams.n).toEqual(8192);
  expect(keystoreV3.crypto.kdfparams.r).toEqual(8);
  expect(keystoreV3.crypto.kdfparams.p).toEqual(1);
  expect(/^[0-9a-f]{64}$/.test(keystoreV3.crypto.mac)).toEqual(true);
});

test('decrypt', () => {
  const keystoreV3 = {
    version: 3,
    id: 'db029583-f1bd-41cc-aeb5-b2ed5b33227b',
    address: '0x1cad0b19bb29d4674531d6f115237e16afce377c',
    crypto: {
      ciphertext: '3198706577b0880234ecbb5233012a8ca0495bf2cfa2e45121b4f09434187aba',
      cipherparams: { iv: 'a9a1f9565fd9831e669e8a9a0ec68818' },
      cipher: 'aes-128-ctr',
      kdf: 'scrypt',
      kdfparams: {
        dklen: 32,
        salt: '3ce2d51bed702f2f31545be66fa73d1467d24686059776430df9508407b74231',
        n: 8192,
        r: 8,
        p: 1,
      },
      mac: 'cf73832f328f3d5d1e0ec7b0f9c220facf951e8bba86c9f26e706d2df1e34890',
    },
  };

  const account = Account.decrypt(keystoreV3, 'password');
  expect(account.privateKey).toEqual(KEY);
  expect(account.address).toEqual(keystoreV3.address);

  expect(() => Account.decrypt({ ...keystoreV3, version: 0 }, 'password')).toThrow('Not a valid V3 wallet');
});<|MERGE_RESOLUTION|>--- conflicted
+++ resolved
@@ -1,9 +1,5 @@
-<<<<<<< HEAD
+const lodash = require('lodash');
 const { Account, AccountWithSigProvider } = require('../src');
-=======
-const lodash = require('lodash');
-const { Account } = require('../src');
->>>>>>> 65fa6f56
 const { randomPrivateKey } = require('../src/util/sign');
 const format = require('../src/util/format');
 
