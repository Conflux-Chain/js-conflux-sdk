--- conflicted
+++ resolved
@@ -5,7 +5,6 @@
 const PUBLIC = '0x4646ae5047316b4230d0086c8acec687f00b1cd9d1dc634f6cb358ac0a9a8ffffe77b4dd0a4bfb95851f3b7355c781dd60f8418fc8a65d14907aff47c903a559';
 const ADDRESS = '0x1cad0b19bb29d4674531d6f115237e16afce377c';
 
-<<<<<<< HEAD
 const sigProvider = address => {
   return async tx => {
     if (address !== ADDRESS) {
@@ -17,10 +16,7 @@
   };
 };
 
-test('Account', () => {
-=======
 test('Account(privateKey)', () => {
->>>>>>> 167b09dd
   const account = new Account(KEY);
   expect(account.privateKey).toEqual(KEY);
   expect(account.publicKey).toEqual(PUBLIC);
