--- conflicted
+++ resolved
@@ -7,10 +7,9 @@
  */
 class WebSocketProvider extends BaseProvider {
   /**
-<<<<<<< HEAD
    * @param {object} [options] - See [W3CWebSocket](https://github.com/theturtle32/WebSocket-Node/blob/c91a6cb8f0cf896edf0d2d49faa0c9e0a9985172/docs/W3CWebSocket.md)
    * @param {string} options.url - Full json rpc http url
-   * @param {number} [options.timeout=60*1000] - Request time out in ms
+   * @param {number} [options.timeout=30*1000] - Request time out in ms
    * @param {object} [options.logger] - Logger with `info` and `error`
    * @param {string[]} [options.protocols] - See [w3](https://www.w3.org/TR/websockets/)
    * @param {string} [options.origin]
@@ -20,20 +19,6 @@
    * @param {number} [options.clientConfig.maxReceivedFrameSize=0x100000] - 1MiB max frame size.
    * @param {number} [options.clientConfig.maxReceivedMessageSize=0x800000] - 8MiB max message size, only applicable if assembleFragments is true
    * @param {number} [options.clientConfig.closeTimeout=5000] - The number of milliseconds to wait after sending a close frame for an acknowledgement to come back before giving up and just closing the socket.
-=======
-   * @param [options] {object} - See [W3CWebSocket](https://github.com/theturtle32/WebSocket-Node/blob/c91a6cb8f0cf896edf0d2d49faa0c9e0a9985172/docs/W3CWebSocket.md)
-   * @param options.url {string} - Full json rpc http url
-   * @param [options.timeout=30*1000] {number} - Request time out in ms
-   * @param [options.logger] {object} - Logger with `info` and `error`
-   * @param [options.protocols] {string[]} - See [w3](https://www.w3.org/TR/websockets/)
-   * @param [options.origin] {string}
-   * @param [options.headers] {object}
-   * @param [options.requestOptions] {object}
-   * @param [options.clientConfig] {object} - See [websocket/lib/WebSocketClient](https://github.com/theturtle32/WebSocket-Node/blob/c91a6cb8f0cf896edf0d2d49faa0c9e0a9985172/docs/WebSocketClient.md)
-   * @param [options.clientConfig.maxReceivedFrameSize=0x100000] {number} - 1MiB max frame size.
-   * @param [options.clientConfig.maxReceivedMessageSize=0x800000] {number} - 8MiB max message size, only applicable if assembleFragments is true
-   * @param [options.clientConfig.closeTimeout=5000] {number} - The number of milliseconds to wait after sending a close frame for an acknowledgement to come back before giving up and just closing the socket.
->>>>>>> b8a89389
    * @return {WebSocketProvider}
    */
   constructor(options) {
