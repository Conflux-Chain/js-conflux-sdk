const EventEmitter = require('events');
const RPCError = require('./RPCError');

class BaseProvider extends EventEmitter {
  /**
<<<<<<< HEAD
   * @param {object} [options]
   * @param {string} options.url - Full json rpc http url
   * @param {number} [options.timeout=5*60*1000] - Request time out in ms
   * @param {number} [options.retry=1] - Retry number
   * @param {boolean} [options.keepAlive=false] - Whether open the http keep-alive option
   * @param {object} [options.logger] - Logger with `info` and `error`
=======
   * @param [options] {object}
   * @param options.url {string} - Full json rpc http url
   * @param [options.timeout=30*1000] {number} - Request time out in ms
   * @param [options.retry=1] {number} - Retry number
   * @param [options.keepAlive=false] {boolean} - Whether open the http keep-alive option
   * @param [options.logger] {object} - Logger with `info` and `error`
>>>>>>> b8a89389
   * @return {BaseProvider}
   */
  constructor({
    url,
    retry = 1,
    timeout = 30 * 1000,
    keepAlive = false,
    logger = { info: () => undefined, error: () => undefined },
  }) {
    super();
    this.url = url;
    this.retry = retry;
    this.timeout = timeout;
    this.logger = logger;
    this.keepAlive = keepAlive;
    const headers = {};
    if (keepAlive) {
      headers.Connection = 'Keep-Alive';
    }
    this.headers = headers;
  }

  /**
   * Gen a random json rpc id.
   * It is used in `call` method, overwrite it to gen your own id.
   *
   * @return {string}
   */
  requestId() {
    return `${Date.now().toString(16)}${Math.random().toString(16).slice(2)}`;
  }

  _request() {
    throw new Error(`NotImplementError: ${this.constructor.name}.request not implement.`);
  }

  _requestBatch() {
    throw new Error(`NotImplementError: ${this.constructor.name}.requestBatch not implement.`);
  }

  /**
   * Call a json rpc method with params
   *
   * @param {string} method - Json rpc method name.
   * @param {array} [params] - Json rpc method params.
   * @return {Promise<*>} Json rpc method return value.
   *
   * @example
   * > await provider.request({method: 'cfx_epochNumber'});
   * > await provider.request({method: 'cfx_getBlockByHash', params: [blockHash]});
   */
  async request({ method, params = [] }) {
    const startTime = Date.now();
    const data = { jsonrpc: '2.0', id: this.requestId(), method, params };

    const { result, error } = await this._request(data);

    if (error) {
      this.logger.error({ data, error, duration: Date.now() - startTime });
      throw new RPCError(error, { method, params });
    } else {
      this.logger.info({ data, result, duration: Date.now() - startTime });
    }

    return result;
  }

  /**
   * Call a json rpc method with params
   *
   * @param {string} method - Json rpc method name.
   * @param {array} [params] - Json rpc method params.
   * @return {Promise<*>} Json rpc method return value.
   *
   * @example
   * > await provider.call('cfx_epochNumber');
   * > await provider.call('cfx_getBlockByHash', blockHash);
   */
  async call(method, ...params) {
    return this.request({ method, params });
  }

  /**
   * Send a json rpc method request
   *
   * @param {string} method - Json rpc method name.
   * @param {array} [params] - Json rpc method params.
   * @return {Promise<*>} Json rpc method return value.
   *
   * @example
   * > await provider.send('cfx_epochNumber');
   * > await provider.send('cfx_getBlockByHash', [blockHash]);
   */
  async send(method, params) {
    return this.request({ method, params });
  }

  /**
   * Batch call json rpc methods with params
   *
   * @param {object[]} array - Array of object with "method" and "params"
   * @return {Promise<Array>}
   *
   * @example
   * > await provider.batch([
   *   { method: 'cfx_epochNumber' },
   *   { method: 'cfx_getBalance', params: ['cfxtest:aaawgvnhveawgvnhveawgvnhveawgvnhvey1umfzwp'] },
   *   { method: 'InValidInput' },
   * ])
   [ '0x3b734d', '0x22374d959c622f74728', RPCError: Method not found ]
   */
  async batch(array) {
    if (!array.length) {
      return [];
    }

    const startTime = Date.now();
    const dataArray = array.map(data => ({ jsonrpc: '2.0', id: this.requestId(), ...data }));

    const returnArray = await this._requestBatch(dataArray);

    this.logger.info({ dataArray, returnArray, duration: Date.now() - startTime });
    return returnArray.map(({ result, error }, i) => (error ? new RPCError(error, array[i]) : result));
  }

  close() {}
}

module.exports = BaseProvider;
module.exports.RPCError = RPCError;<|MERGE_RESOLUTION|>--- conflicted
+++ resolved
@@ -3,21 +3,13 @@
 
 class BaseProvider extends EventEmitter {
   /**
-<<<<<<< HEAD
+
    * @param {object} [options]
    * @param {string} options.url - Full json rpc http url
-   * @param {number} [options.timeout=5*60*1000] - Request time out in ms
+   * @param {number} [options.timeout=30*1000] - Request time out in ms
    * @param {number} [options.retry=1] - Retry number
    * @param {boolean} [options.keepAlive=false] - Whether open the http keep-alive option
    * @param {object} [options.logger] - Logger with `info` and `error`
-=======
-   * @param [options] {object}
-   * @param options.url {string} - Full json rpc http url
-   * @param [options.timeout=30*1000] {number} - Request time out in ms
-   * @param [options.retry=1] {number} - Retry number
-   * @param [options.keepAlive=false] {boolean} - Whether open the http keep-alive option
-   * @param [options.logger] {object} - Logger with `info` and `error`
->>>>>>> b8a89389
    * @return {BaseProvider}
    */
   constructor({
