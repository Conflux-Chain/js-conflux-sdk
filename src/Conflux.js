const CONST = require('./CONST');
const { assert } = require('./util');
const format = require('./util/format');
const { decodeCfxAddress, ADDRESS_TYPES } = require('./util/address');
const providerFactory = require('./provider');
const Wallet = require('./wallet');
const Contract = require('./contract');
const INTERNAL_CONTRACTS = require('./contract/internal');
const { CRC20_ABI } = require('./contract/standard');
const PendingTransaction = require('./subscribe/PendingTransaction');
const Subscription = require('./subscribe/Subscription');
const pkg = require('../package.json');
const PoS = require('./rpc/pos');
const CFX = require('./rpc/cfx');
const Trace = require('./rpc/trace');
const TxPool = require('./rpc/txpool');
const BatchRequester = require('./rpc/BatchRequester');
const AdvancedRPCUtilities = require('./rpc/Advanced');

/**
 * A sdk of conflux.
 */
class Conflux {
  /**
   * Create a Conflux instance with networdId set up
   */
  static async create(options) {
    const cfx = new Conflux(options);
    if (options.networkId) return cfx;
    await cfx.updateNetworkId();
    return cfx;
  }

  /**
   * @param [options] {object} - Conflux and Provider constructor options.
   * @param [options.defaultGasPrice] {string|number} - The default gas price in drip to use for transactions.
   * @param [options.defaultGasRatio=1.1] {number} - The ratio to multiply by gas.
   * @param [options.defaultStorageRatio=1.1] {number} - The ratio to multiply by storageLimit.
   * @param [options.url] {string} - Url of Conflux node to connect.
   * @param [options.retry] {number} - Retry times if request error occurs.
   * @param [options.timeout] {number} - Request time out in ms
   * @param [options.logger] {Object} - Logger object with 'info' and 'error' method.
   * @param [options.networkId] {number} - Connected RPC's networkId
   * @example
   * > const { Conflux } = require('js-conflux-sdk');
   * > const conflux = new Conflux({url:'https://test.confluxrpc.com', networkId: 1});
   *
   * @example
   * > const conflux = new Conflux({
     url: 'http://localhost:8000',
     defaultGasPrice: 100,
     logger: console,
   });
   */
  constructor({
    defaultGasPrice,
    defaultGasRatio = 1.1,
    defaultStorageRatio = 1.1,
    networkId,
    useHexAddressInParameter = false,
    ...rest
  } = {}) {
    this.version = pkg.version;

    /**
     * Provider for rpc call
     *
     * @type {WebsocketProvider|HttpProvider|BaseProvider}
     */
    this.provider = providerFactory(rest);

    /**
     * Wallet for `sendTransaction` to get `Account` by `from` field
     *
     * @type {Wallet}
     */
    this.wallet = new Wallet();

    /**
     * Default gas price for following methods:
     * - `Conflux.sendTransaction`
     *
     * @deprecated
     * @type {number|string}
     */
    this.defaultGasPrice = defaultGasPrice;

    /**
     * If transaction.gas is undefined, gas will be set by estimate,
     * cause gas used might be change during `estimateGasAndCollateral` and `sendTransaction`,
     * estimate value need to multiply by defaultGasRatio (>1.0) in case of gas not enough.
     *
     * > transaction.gas = estimate.gasUsed * defaultGasRatio
     *
     * Default gas price for following methods:
     * - `Conflux.sendTransaction`
     *
     * @type {number}
     */
    this.defaultGasRatio = defaultGasRatio;

    /**
     * If transaction.storageLimit is undefined, storageLimit will be set by estimate,
     * cause storage limit might be change during `estimateGasAndCollateral` and `sendTransaction`,
     * estimate value need to multiply by defaultStorageRatio (>1.0) in case of storageLimit not enough.
     *
     * > transaction.storageLimit = estimate.storageCollateralized * defaultStorageRatio
     *
     * Default gas price for following methods:
     * - `Conflux.sendTransaction`
     *
     * @type {number}
     */
    this.defaultStorageRatio = defaultStorageRatio;

    this.sendRawTransaction = this._decoratePendingTransaction(this.sendRawTransaction);
    this.sendTransaction = this._decoratePendingTransaction(this.sendTransaction);

    if (networkId) {
      this.networkId = networkId;
      this.wallet.setNetworkId(networkId);
    }

    this.useHexAddressInParameter = useHexAddressInParameter;

    /**
     * pos RPC methods
     */
    this.pos = new PoS(this);
    /**
     * trace RPC methods
     */
    this.trace = new Trace(this);
    /**
     * txpool RPC methods
     */
    this.txpool = new TxPool(this);
    /**
     * cfx RPC methods
     */
    this.cfx = new CFX(this);
    /**
     * Advanced RPC compose methods
     */
    this.advanced = new AdvancedRPCUtilities(this);
  }

  _decoratePendingTransaction(func) {
    const conflux = this;
    return function (...args) {
      return new PendingTransaction(conflux, func.bind(this), args);
    };
  }

  _formatAddress(address) {
    if (!this.networkId) {
      console.warn('Conflux address: networkId is not set properly, please set it');
    }
    return this.useHexAddressInParameter ? format.hexAddress(address) : format.address(address, this.networkId);
  }

  _formatCallTx(options) {
    return format.callTxAdvance(this.networkId, this.useHexAddressInParameter)(options);
  }

  _formatGetLogs(options) {
    return format.getLogsAdvance(this.networkId, this.useHexAddressInParameter)(options);
  }

  /**
   * A shout cut for `new Contract(options, conflux);`
   *
   * @param options {object} - See [Contract.constructor](Contract.md#Contract.js/constructor)
   * @return {Contract} - A Contract instance
   */
  Contract(options) {
    return new Contract(options, this);
  }

  /**
   * Create internal contract by default abi and address
   *
   * - [AdminControl](https://github.com/Conflux-Chain/conflux-rust/blob/master/internal_contract/contracts/AdminControl.sol)
   * - [SponsorWhitelistControl](https://github.com/Conflux-Chain/conflux-rust/blob/master/internal_contract/contracts/SponsorWhitelistControl.sol)
   * - [Staking](https://github.com/Conflux-Chain/conflux-rust/blob/master/internal_contract/contracts/Staking.sol)
   *
   * @param name {"AdminControl"|"SponsorWhitelistControl"|"Staking"} Internal contract name
   * @return {Contract}
   *
   * @example
   * > conflux.InternalContract('AdminControl')
   {
    constructor: [Function: bound call],
    abi: ContractABI { * },
    address: '0x0888000000000000000000000000000000000000',
    destroy: [Function: bound call],
    getAdmin: [Function: bound call],
    setAdmin: [Function: bound call],
    'destroy(address)': [Function: bound call],
    '0x00f55d9d': [Function: bound call],
    'getAdmin(address)': [Function: bound call],
    '0x64efb22b': [Function: bound call],
    'setAdmin(address,address)': [Function: bound call],
    '0xc55b6bb7': [Function: bound call]
  }
   */
  InternalContract(name) {
    const options = INTERNAL_CONTRACTS[name];
    assert(options, `can not find internal contract named "${name}"`);
    return this.Contract(options);
  }

  /**
   * Create an token CRC20 contract with standard CRC20 abi
   *
   * @param address {string}
   * @returns  {Contract} - A token contract instance
   */
  CRC20(address) {
    return this.Contract({ address, abi: CRC20_ABI });
  }

  /**
   * Return a BatchRequester instance which can used to build batch request and decode response data
   * @returns {BatchRequester} - A BatchRequester instance
   */
  BatchRequest() {
    return new BatchRequester(this);
  }

  /**
   * close connection.
   *
   * @example
   * > conflux.close();
   */
  close() {
    this.provider.close();
  }

  // --------------------------------------------------------------------------
  /**
   * Update conflux networkId from RPC
   */
  async updateNetworkId() {
    const { networkId } = await this.getStatus();
    this.networkId = networkId;
    this.wallet.setNetworkId(this.networkId);
  }

  /**
   * Get node client version
   *
   * @private
   * @return {Promise<string>}
   */
  async getClientVersion() {
    return this.provider.request({ method: 'cfx_clientVersion' });
  }

  /**
   * Get supply info
   *
   * @param [epochNumber='latest_state'] {string|number} - See [format.epochNumber](utils.md#util/format.js/format/(static)epochNumber)
   * @return {Promise<object>} Return supply info
   * - totalIssued `BigInt`: Total issued balance in `Drip`
   * - totalStaking `BigInt`: Total staking balance in `Drip`
   * - totalCollateral `BigInt`: Total collateral balance in `Drip`
   *
   * @example
   * > await conflux.getSupplyInfo()
   {
     totalCirculating: 28953062500000000000000n,
     totalCollateral: 28953062500000000000000n,
     totalIssued: 5033319899279074765657343554n,
     totalStaking: 25026010834970490328077641n
   }
   */
  async getSupplyInfo(epochNumber) {
    const result = await this.provider.request({
      method: 'cfx_getSupplyInfo',
      params: [format.epochNumber.$or(undefined)(epochNumber)],
    });
    return format.supplyInfo(result);
  }

  /**
   * Get status
   * @return {Promise<object>} Status information object
   * - chainId `number`: Chain id
   * - epochNumber `number`: Epoch number
   * - blockNumber `number`: Block number
   * - pendingTxNumber `number`: Pending transaction number
   * - bestHash `string`: The block hash of best pivot block
   *
   * @example
   * > await conflux.getStatus()
   {
      chainId: 1029,
      networkId: 1029,
      epochNumber: 1117476,
      blockNumber: 2230973,
      pendingTxNumber: 4531,
      bestHash: '0x8d581f13fa0548f2751450a7dabd871777875c9ccdf0d8bd629e07a7a5a7917a'
   }
   */
  async getStatus() {
    const result = await this.provider.request({ method: 'cfx_getStatus' });
    return format.status(result);
  }

  /**
   * Returns the current price per gas in Drip.
   *
   * @return {Promise<BigInt>} Gas price in drip.
   *
   * @example
   * > await conflux.getGasPrice();
   1n
   */
  async getGasPrice() {
    const result = await this.provider.request({ method: 'cfx_gasPrice' });
    return format.bigUInt(result);
  }

  /**
   * Returns the interest rate of given parameter.
   *
   * @param [epochNumber='latest_state'] {string|number} - See [format.epochNumber](utils.md#util/format.js/format/(static)epochNumber)
   * @return {Promise<BigInt>} The interest rate of given parameter.
   *
   * @example
   * > await conflux.getInterestRate();
   2522880000000n
   */
  async getInterestRate(epochNumber) {
    const result = await this.provider.request({
      method: 'cfx_getInterestRate',
      params: [format.epochNumber.$or(undefined)(epochNumber)],
    });
    return format.bigUInt(result);
  }

  /**
   * Returns the accumulate interest rate of given parameter.
   *
   * @param [epochNumber='latest_state'] {string|number} - See [format.epochNumber](utils.md#util/format.js/format/(static)epochNumber)
   * @return {Promise<BigInt>} The accumulate interest rate of given parameter.
   *
   * @example
   * > await conflux.getAccumulateInterestRate()
   76357297457647044505744908994993n
   */
  async getAccumulateInterestRate(epochNumber) {
    const result = await this.provider.request({
      method: 'cfx_getAccumulateInterestRate',
      params: [format.epochNumber.$or(undefined)(epochNumber)],
    });
    return format.bigUInt(result);
  }

  // ------------------------------- address ----------------------------------
  /**
   * Return account related states of the given account
   *
   * @param address {string} - address to get account.
   * @param [epochNumber='latest_state'] {string|number} - See [format.epochNumber](utils.md#util/format.js/format/(static)epochNumber)
   * @return {Promise<object>} Return the states of the given account:
   * - balance `BigInt`: the balance of the account.
   * - nonce `BigInt`: the nonce of the account's next transaction.
   * - codeHash `string`: the code hash of the account.
   * - stakingBalance `BigInt`: the staking balance of the account.
   * - collateralForStorage `BigInt`: the collateral storage of the account.
   * - accumulatedInterestReturn `BigInt`: accumulated unterest return of the account.
   * - admin `string`: admin of the account.
   *
   * @example
   > await conflux.getAccount('cfxtest:aasb661u2r60uzn5h0c4h63hj76wtgf552r9ghu7a4');
   {
      accumulatedInterestReturn: 0n,
      balance: 824812401057514588670n,
      collateralForStorage: 174187500000000000000n,
      nonce: 1449n,
      stakingBalance: 0n,
      admin: 'CFXTEST:TYPE.NULL:AAAAAAAAAAAAAAAAAAAAAAAAAAAAAAAAAA6F0VRCSW',
      codeHash: '0xc5d2460186f7233c927e7db2dcc703c0e500b653ca82273b7bfad8045d85a470'
   }
   */
  async getAccount(address, epochNumber) {
<<<<<<< HEAD
    const result = await this.provider.request({
      method: 'cfx_getAccount',
      params: [
        this._formatAddress(address),
        format.epochNumber.$or(undefined)(epochNumber),
      ],
    });
    return format.account(result);
=======
    return this.cfx.getAccount(address, epochNumber);
>>>>>>> cc2e5c3f
  }

  /**
   * Returns the balance of the account of given address.
   *
   * @param address {string} - The address to get the balance of.
   * @param [epochNumber='latest_state'] {string|number} - See [format.epochNumber](utils.md#util/format.js/format/(static)epochNumber)
   * @return {Promise<BigInt>} The balance in Drip.
   *
   * @example
   * > await conflux.getBalance("cfxtest:aasb661u2r60uzn5h0c4h63hj76wtgf552r9ghu7a4");
   824812401057514588670n
   */
  async getBalance(address, epochNumber) {
    const result = await this.provider.request({
      method: 'cfx_getBalance',
      params: [
        this._formatAddress(address),
        format.epochNumber.$or(undefined)(epochNumber),
      ],
    });
    return format.bigUInt(result);
  }

  /**
   * Returns the balance of the staking account of given address.
   *
   * @param address {string} - Address to check for staking balance.
   * @param [epochNumber='latest_state'] {string|number} - See [format.epochNumber](utils.md#util/format.js/format/(static)epochNumber)
   * @return {Promise<BigInt>} The staking balance in Drip.
   *
   * @example
   * > await conflux.getStakingBalance('cfxtest:aasb661u2r60uzn5h0c4h63hj76wtgf552r9ghu7a4', 'latest_state');
   0n
   */
  async getStakingBalance(address, epochNumber) {
    const result = await this.provider.request({
      method: 'cfx_getStakingBalance',
      params: [
        this._formatAddress(address),
        format.epochNumber.$or(undefined)(epochNumber),
      ],
    });
    return format.bigUInt(result);
  }

  /**
   * Returns the next nonce should be used by given address.
   *
   * @param address {string} - The address to get the numbers of transactions from.
   * @param [epochNumber] {string|number} - See [format.epochNumber](utils.md#util/format.js/format/(static)epochNumber)
   * @return {Promise<BigInt>} The next nonce should be used by given address.
   *
   * @example
   * > await conflux.getNextNonce("cfxtest:aasb661u2r60uzn5h0c4h63hj76wtgf552r9ghu7a4");
   1449n
   */
  async getNextNonce(address, epochNumber) {
    const result = await this.provider.request({
      method: 'cfx_getNextNonce',
      params: [
        this._formatAddress(address),
        format.epochNumber.$or(undefined)(epochNumber),
      ],
    });
    return format.bigUInt(result);
  }

  /**
   * Returns the admin of given contract.
   *
   * @param address {string} - Address to contract.
   * @param [epochNumber='latest_state'] {string|number} - See [format.epochNumber](utils.md#util/format.js/format/(static)epochNumber)
   * @return {Promise<string>} Address to admin, or `null` if the contract does not exist.
   *
   * @example
   * > conflux.getAdmin('cfxtest:achc8nxj7r451c223m18w2dwjnmhkd6rxa2gc31euw')
   "CFXTEST:TYPE.USER:AASB661U2R60UZN5H0C4H63HJ76WTGF552R9GHU7A4"
   */
  async getAdmin(address, epochNumber) {
    return this.provider.request({
      method: 'cfx_getAdmin',
      params: [
        this._formatAddress(address),
        format.epochNumber.$or(undefined)(epochNumber),
      ],
    });
  }

  /**
   * Returns vote list of the given account.
   *
   * @param address {string} - Address to contract.
   * @param [epochNumber='latest_state'] {string|number} - See [format.epochNumber](utils.md#util/format.js/format/(static)epochNumber)
   * @return {Promise<object[]>} Vote list
   * - `array`:
   *   - amount `BigInt`: This is the number of tokens should be locked before
   *   - unlockBlockNumber `number`: This is the timestamp when the vote right will be invalid, measured in, the number of past blocks.
   */
  async getVoteList(address, epochNumber) {
    const result = await this.provider.request({
      method: 'cfx_getVoteList',
      params: [
        this._formatAddress(address),
        format.epochNumber.$or(undefined)(epochNumber),
      ],
    });
    return format.voteList(result);
  }

  /**
   * Returns deposit list of the given account.
   * @param address {string} - Address to contract.
   * @param [epochNumber='latest_state'] {string|number} - See [format.epochNumber](utils.md#util/format.js/format/(static)epochNumber)
   * @return {Promise<object[]>} Deposit list
   * - `array`:
   *   - amount `BigInt`: the number of tokens deposited
   *   - accumulatedInterestRate: `BigInt`: the accumulated interest rate at the time of the deposit
   *   - depositTime `number`: the time of the deposit
   */
  async getDepositList(address, epochNumber) {
    const result = await this.provider.request({
      method: 'cfx_getDepositList',
      params: [
        this._formatAddress(address),
        format.epochNumber.$or(undefined)(epochNumber),
      ],
    });
    return format.depositList(result);
  }

  // -------------------------------- epoch -----------------------------------
  /**
   * Returns the epoch number of given parameter.
   *
   * @param [epochNumber='latest_state'] {string|number} - See [format.epochNumber](utils.md#util/format.js/format/(static)epochNumber)
   * @return {Promise<number>} integer of the current epoch number of given parameter.
   *
   * @example
   * > await conflux.getEpochNumber();
   443
   */
  async getEpochNumber(epochNumber) {
    const result = await this.provider.request({
      method: 'cfx_epochNumber',
      params: [format.epochNumber.$or(undefined)(epochNumber)],
    });
    return format.uInt(result);
  }

  /**
   * Returns information about a block by epoch number.
   *
   * @param epochNumber {string|number} - See [format.epochNumber](utils.md#util/format.js/format/(static)epochNumber)
   * @param [detail=false] {boolean} - If `true` it returns the full transaction objects, if `false` only the hashes of the transactions.
   * @return {Promise<object|null>} See `getBlockByHash`
   *
   * @example
   * > await conflux.getBlockByEpochNumber('latest_mined', true);
   {...}
   */
  async getBlockByEpochNumber(epochNumber, detail = false) {
    const result = await this.provider.request({
      method: 'cfx_getBlockByEpochNumber',
      params: [
        format.epochNumber(epochNumber),
        format.boolean(detail),
      ],
    });
    return format.block.$or(null)(result);
  }

  /**
   * Returns information about a block by block number.
   *
   * @param blockNumber {string|number}
   * @param [detail=false] {boolean} - If `true` it returns the full transaction objects, if `false` only the hashes of the transactions.
   * @return {Promise<object|null>} See `getBlockByHash`
   *
   * @example
   * > await conflux.getBlockByBlockNumber('0x123', true);
   {...}
   */
  async getBlockByBlockNumber(blockNumber, detail = false) {
    const result = await this.provider.request({
      method: 'cfx_getBlockByBlockNumber',
      params: [
        format.bigUIntHex(blockNumber),
        format.boolean(detail),
      ],
    });
    return format.block.$or(null)(result);
  }

  /**
   * Returns hashes of blocks located in some epoch.
   *
   * @param epochNumber {string|number} - See [format.epochNumber](utils.md#util/format.js/format/(static)epochNumber)
   * @return {Promise<string[]>} Array of block hashes, sorted by execution(topological) order.
   *
   * @example
   * > await conflux.getBlocksByEpochNumber(0);
   ['0xe677ae5206a5d67d9efa183d867b4b986ed82a3e62174a1488cf8364d58534ec']
   */
  async getBlocksByEpochNumber(epochNumber) {
    return this.provider.request({
      method: 'cfx_getBlocksByEpoch',
      params: [format.epochNumber(epochNumber)],
    });
  }

  /**
   * Get epoch blocks reward info
   *
   * @private
   * @param epochNumber {string|number} - See [format.epochNumber](utils.md#util/format.js/format/(static)epochNumber)
   * @return {Promise<object[]>} List of block reward info
   * - blockHash `string`: Hash of the block.
   * - author `string`: The address of the beneficiary to whom the mining rewards were given.
   * - baseReward `BigInt`: Block base reward in `Drip`
   * - totalReward `BigInt`: Block total reward in `Drip`
   * - txFee `BigInt`: Total gas fee of block transaction
   *
   * @example
   * > await conflux.getBlockRewardInfo(6);
   [
   {
      baseReward: 6993700000000000000n,
      totalReward: 6993700031741486703n,
      txFee: 0n,
      author: 'CFXTEST:TYPE.USER:AATXETSP0KDARPDB5STDYEX11DR3X6SB0J2XZETSG6',
      blockHash: '0x73cd891aea310e2c0b8644de91746c7353cebfffb780126bc06101b20689c893'
    },
   {
      baseReward: 6997200000000000000n,
      totalReward: 6997200031760371742n,
      txFee: 3000000n,
      author: 'CFXTEST:TYPE.USER:AATXETSP0KDARPDB5STDYEX11DR3X6SB0J2XZETSG6',
      blockHash: '0xaf4136d04e9e2cc470703251ec46f5913ab7955d526feed43771705e89c77390'
    }
   ]
   */
  async getBlockRewardInfo(epochNumber) {
    const result = await this.provider.request({
      method: 'cfx_getBlockRewardInfo',
      params: [format.epochNumber(epochNumber)],
    });
    return format.rewardInfo(result);
  }

  // -------------------------------- block -----------------------------------
  /**
   * Returns the hash of best block.
   *
   * @return {Promise<string>} hash of the best block.
   *
   * @example
   * > await conflux.getBestBlockHash();
   "0xb8bb355bfeaf055a032d5b7df719917c090ee4fb6fee42383004dfe8911d7daf"
   */
  async getBestBlockHash() {
    return this.provider.request({ method: 'cfx_getBestBlockHash' });
  }

  /**
   * Returns information about a block by hash.
   *
   * @param blockHash {string} - hash of a block.
   * @param [detail=false] {boolean} - If `true` it returns the full transaction objects, if `false` only the hashes of the transactions.
   * @return {Promise<object|null>} A block object, or null when no block was found:
   * - adaptive `boolean`: If `true` the weight of the block is adaptive under GHAST rule, if `false` otherwise.
   * - blame `number`: If 0, then no blocks are blamed on its parent path, If greater than 0, then the nearest blamed block on the parent path is blame steps away.
   * - deferredLogsBloomHash `string`: The bloom hash of deferred logs.
   * - deferredReceiptsRoot `string`: The hash of the receipts of the block after deferred execution.
   * - deferredStateRoot `string`: The root of the final state trie of the block after deferred execution.
   * - difficulty `string`: Integer string of the difficulty for this block.
   * - epochNumber `number|null`: The current block epoch number in the client's view. null when it's not in best block's past set and the epoch number is not determined.
   * - gasLimit `BigInt`: The maximum gas allowed in this block.
   * - hash `string|null`: Hash of the block. `null` when its pending block.
   * - height `number`: The block heights. `null` when its pending block.
   * - miner `string`: The address of the beneficiary to whom the mining rewards were given.
   * - nonce `string`: Hash of the generated proof-of-work. `null` when its pending block.
   * - parentHash `string`: Hash of the parent block.
   * - powQuality `string`:Hash of the generated proof-of-work. `null` when its pending block.
   * - refereeHashes `string[]`: Array of referee hashes.
   * - size `number`: Integer the size of this block in bytes.
   * - timestamp `number`: The unix timestamp for when the block was collated.
   * - transactions `string[]|object[]`: Array of transaction objects, or 32 Bytes transaction hashes depending on the last given parameter.
   * - transactionsRoot `string`: The hash of the transactions of the block.
   *
   * @example
   * > await conflux.getBlockByHash('0xaf4136d04e9e2cc470703251ec46f5913ab7955d526feed43771705e89c77390');
   {
      epochNumber: 6,
      blame: 0,
      height: 6,
      size: 352,
      timestamp: 1603901780,
      gasLimit: 30000000n,
      gasUsed: 61118n,
      difficulty: 20000000000n,
      transactions: [
        '0xaad69c8c814aec3e418b68f60917c607920a531e7082dd2c642323b43ecadb94',
        '0xbf7110474779ba2404433ef39a24cb5b277186ef1e6cb199b0b60907b029a1ce'
      ],
      adaptive: false,
      deferredLogsBloomHash: '0xd397b3b043d87fcd6fad1291ff0bfd16401c274896d8c63a923727f077b8e0b5',
      deferredReceiptsRoot: '0x09f8709ea9f344a810811a373b30861568f5686e649d6177fd92ea2db7477508',
      deferredStateRoot: '0x50c0fcbc5bafa7d1dba7b19c87629830106a6be8d0adf505cdc656bb43535d69',
      hash: '0xaf4136d04e9e2cc470703251ec46f5913ab7955d526feed43771705e89c77390',
      miner: 'CFXTEST:TYPE.USER:AATXETSP0KDARPDB5STDYEX11DR3X6SB0J2XZETSG6',
      nonce: '0x17d86f2f6',
      parentHash: '0xc8a412b4b77b48d61f694975f032d109f26bb0f9fc02e4b221d67a382fab386b',
      powQuality: '0x5a0f86a6f4',
      refereeHashes: [
        '0x73cd891aea310e2c0b8644de91746c7353cebfffb780126bc06101b20689c893'
      ],
      transactionsRoot: '0xd2f08676484ba2a3738194f44542eb29fb290b8ed74bf007f132fe51d89b2e7c'
    }
   */
  async getBlockByHash(blockHash, detail = false) {
    const result = await this.provider.request({
      method: 'cfx_getBlockByHash',
      params: [
        format.blockHash(blockHash),
        format.boolean(detail),
      ],
    });
    return format.block.$or(null)(result);
  }

  /**
   * Get block by `blockHash` if pivot block of `epochNumber` is `pivotBlockHash`.
   *
   * @private
   * @param blockHash {string} - Block hash which epochNumber expect to be `epochNumber`.
   * @param pivotBlockHash {string} - Block hash which expect to be the pivot block of `epochNumber`.
   * @param epochNumber {number} - Epoch number
   * @return {Promise<object>} See `getBlockByHash`
   */
  async getBlockByHashWithPivotAssumption(blockHash, pivotBlockHash, epochNumber) {
    const result = await this.provider.request({
      method: 'cfx_getBlockByHashWithPivotAssumption',
      params: [
        format.blockHash(blockHash),
        format.blockHash(pivotBlockHash),
        format.epochNumber(epochNumber),
      ],
    });
    return format.block(result);
  }

  /**
   * Get the risk of the block could be reverted.
   * All block in one same epoch returned same risk number
   *
   * @param blockHash {string} - Hash of a block
   * @return {Promise<number|null>} Number >0 and <1
   *
   * @example
   * > await conflux.getConfirmationRiskByHash('0xaf4136d04e9e2cc470703251ec46f5913ab7955d526feed43771705e89c77390')
   1e-8
   */
  async getConfirmationRiskByHash(blockHash) {
    const result = await this.provider.request({
      method: 'cfx_getConfirmationRiskByHash',
      params: [format.blockHash(blockHash)],
    });
    return format.fixed64.$or(null)(result);
  }

  // ----------------------------- transaction --------------------------------
  /**
   * Returns the information about a transaction requested by transaction hash.
   *
   * @param transactionHash {string} - hash of a transaction
   * @return {Promise<object|null>} transaction object, or `null` when no transaction was found:
   * - blockHash `string`: hash of the block where this transaction was in and got executed. `null` when its pending.
   * - contractCreated `string|null`: address of created contract. `null` when it's not a contract creating transaction
   * - data `string`: the data send along with the transaction.
   * - epochHeight `number`: epoch height
   * - from `string`: address of the sender.
   * - gas `BigInt`: gas provided by the sender.
   * - gasPrice `number`: gas price provided by the sender in Drip.
   * - hash `string`: hash of the transaction.
   * - nonce `BigInt`: the number of transactions made by the sender prior to this one.
   * - r `string`: ECDSA signature r
   * - s `string`: ECDSA signature s
   * - status `number`: 0 for success, 1 for error occured, `null` when the transaction is skipped or not packed.
   * - storageLimit `BigInt`: storage limit in bytes
   * - chainId `number`: chain id
   * - to `string`: address of the receiver. null when its a contract creation transaction.
   * - transactionIndex `number`: integer of the transactions's index position in the block. `null` when its pending.
   * - v `string`: ECDSA recovery id
   * - value `BigInt`: value transferred in Drip.
   *
   * @example
   * > await conflux.getTransactionByHash('0xbf7110474779ba2404433ef39a24cb5b277186ef1e6cb199b0b60907b029a1ce');
   {
      nonce: 0n,
      gasPrice: 10n,
      gas: 200000n,
      value: 0n,
      storageLimit: 1024n,
      epochHeight: 0,
      chainId: 1029,
      v: 1,
      status: 0,
      transactionIndex: 1,
      blockHash: '0xaf4136d04e9e2cc470703251ec46f5913ab7955d526feed43771705e89c77390',
      contractCreated: null,
      data: '0xfebe49090000000000000000000000000000000000000000000000000000000000000000000000000000000000000000162788589c8e386863f217faef78840919fb2854',
      from: 'CFXTEST:TYPE.USER:AATXETSP0KDARPDB5STDYEX11DR3X6SB0J2XZETSG6',
      hash: '0xbf7110474779ba2404433ef39a24cb5b277186ef1e6cb199b0b60907b029a1ce',
      r: '0x495da01ae9f445847022a8bc7df0198577ba75f88b26699f61afb435bb9c50bc',
      s: '0x2291051b1c53db1d6bfe2fb29be1bf512d063e726dc6b98aaf0f2259b7456be0',
      to: 'CFXTEST:TYPE.USER:AATXETSP0KDARPDB5STDYEX11DR3X6SB0J2XZETSG6'
    }
   */
  async getTransactionByHash(transactionHash) {
    const result = await this.provider.request({
      method: 'cfx_getTransactionByHash',
      params: [format.transactionHash(transactionHash)],
    });
    return format.transaction.$or(null)(result);
  }

  /**
   * Returns the information about a transaction receipt requested by transaction hash.
   *
   * @param transactionHash {string} - Hash of a transaction
   * @return {Promise<object|null>} A transaction receipt object, or null when no transaction was found or the transaction was not executed yet:
   * - transactionHash `string`: Hash of the given transaction.
   * - index `number`: Transaction index within the block.
   * - blockHash `string`: Hash of the block where this transaction was in and got executed.
   * - epochNumber `number`: Epoch number of the block where this transaction was in and got executed.
   * - from `string`: Address of the sender.
   * - to `string`: Address of the receiver. `null` when its a contract creation transaction.
   * - gasUsed `number`: Gas used the transaction.
   * - contractCreated `string|null`: Address of created contract. `null` when it's not a contract creating transaction.
   * - stateRoot `string`: Hash of the state root.
   * - outcomeStatus `number`:  the outcome status code, 0 was successful, 1 for an error occurred in the execution.
   * - logsBloom `string`: Bloom filter for light clients to quickly retrieve related logs.
   * - logs `object[]`: Array of log objects, which this transaction generated.
   * - gasCoveredBySponsor `boolean`: `true` if this transaction's gas fee was covered by the sponsor.
   * - storageCoveredBySponsor `boolean`: `true` if this transaction's storage collateral was covered by the sponsor.
   * - storageCollateralized `BigInt`: the amount of storage collateral this transaction required.
   * - storageReleased `array`: array of storage change objects, each specifying an address and the corresponding amount of storage collateral released
   *   - address `string`: address released
   *   - collaterals `BigInt`: corresponding amount of storage collateral released
   *
   * @example
   * > await conflux.getTransactionReceipt('0xbf7110474779ba2404433ef39a24cb5b277186ef1e6cb199b0b60907b029a1ce');
   {
      index: 1,
      epochNumber: 6,
      outcomeStatus: 0,
      gasUsed: 30559n,
      gasFee: 1500000n,
      blockHash: '0xaf4136d04e9e2cc470703251ec46f5913ab7955d526feed43771705e89c77390',
      contractCreated: null,
      from: 'CFXTEST:TYPE.USER:AAJJ1C2XGRKDY8RPG2828UPAN4A5BBSZNYB28K0PHS',
      logs: [],
      logsBloom: '0x00000000000000000000000000000000000000000000000000000000000000000000000000000000000000000000000000000000000000000000000000000000000000000000000000000000000000000000000000000000000000000000000000000000000000000000000000000000000000000000000000000000000000000000000000000000000000000000000000000000000000000000000000000000000000000000000000000000000000000000000000000000000000000000000000000000000000000000000000000000000000000000000000000000000000000000000000000000000000000000000000000000000000000000000000000000',
      stateRoot: '0xd6a7c2c14cb0d1233010acca98e114db5a10e0b94803d23b01a6777b7fd3b2fd',
      to: 'CFXTEST:TYPE.CONTRACT:ACB59FK6VRYH8DJ5VYVEHJ9APZHPD72RDP2FVP77R9',
      transactionHash: '0xbf7110474779ba2404433ef39a24cb5b277186ef1e6cb199b0b60907b029a1ce',
      txExecErrorMsg: null,
      gasCoveredBySponsor: false,
      storageCoveredBySponsor: false,
      storageCollateralized: 0n,
      storageReleased: [
        address: '0x0000000000000000000000000000000000000001',
        collaterals: 640n,
      ],
    }
   */
  async getTransactionReceipt(transactionHash) {
    const result = await this.provider.request({
      method: 'cfx_getTransactionReceipt',
      params: [format.transactionHash(transactionHash)],
    });
    return format.receipt.$or(null)(result);
  }

  /**
   * Creates new message call transaction or a contract creation for signed transactions.
   *
   * @param hex {string|Buffer} - The signed transaction data.
   * @return {Promise<PendingTransaction>} The transaction hash, or the zero hash if the transaction is not yet available.
   *
   * @example
   * > await conflux.sendRawTransaction('0xf85f800382520894bbd9e9b...');
   "0xbe007c3eca92d01f3917f33ae983f40681182cf618defe75f490a65aac016914"
   */
  async sendRawTransaction(hex) {
    const result = await this.provider.request({
      method: 'cfx_sendRawTransaction',
      params: [format.hex(hex)],
    });
    return result;
  }

  /**
   * Create `Transaction` and sign by account which key by `from` filed in `conflux.wallet`, then send transaction
   *
   * @private
   * @param options {object}
   * @param options.from {string} - Key of account in conflux.wallet
   * @return {Promise<Transaction>}
   */
  async _signTransaction(options) {
    const account = await this.wallet.get(`${options.from}`);

    if (options.nonce === undefined) {
      options.nonce = await this.getNextNonce(account);
    }

    if (options.chainId === undefined) {
      const status = await this.getStatus();
      options.chainId = status.chainId;
    }

    if (options.epochHeight === undefined) {
      options.epochHeight = await this.getEpochNumber();
    }

    if (options.gasPrice === undefined) {
      if (this.defaultGasPrice === undefined) {
        const gasPrice = await this.getGasPrice();
        options.gasPrice = Number(gasPrice) === 0 ? CONST.MIN_GAS_PRICE : gasPrice;
      } else {
        options.gasPrice = this.defaultGasPrice;
      }
    }

    if (options.gas === undefined || options.storageLimit === undefined) {
      let gas;
      let storageLimit;

      const isContract = decodeCfxAddress(account.address).type === ADDRESS_TYPES.CONTRACT;
      if (options.data || isContract) {
        const { gasUsed, storageCollateralized } = await this.estimateGasAndCollateral(options);
        gas = format.big(gasUsed).times(this.defaultGasRatio).toFixed(0);
        storageLimit = format.big(storageCollateralized).times(this.defaultStorageRatio).toFixed(0);
      } else {
        gas = CONST.TRANSACTION_GAS;
        storageLimit = CONST.TRANSACTION_STORAGE_LIMIT;
      }

      if (options.gas === undefined) {
        options.gas = gas;
      }

      if (options.storageLimit === undefined) {
        options.storageLimit = storageLimit;
      }
    }

    return account.signTransaction(options);
  }

  /**
   * Sign and send transaction
   * if `from` field in `conflux.wallet`, sign by local account and send raw transaction,
   * else call `cfx_sendTransaction` and sign by remote wallet
   *
   * @param options {object} - See [Transaction](Transaction.md#Transaction.js/Transaction/**constructor**)
   * @param [password] {string} - Password for remote node.
   * @return {Promise<PendingTransaction>} The PendingTransaction object.
   *
   * @example
   * > txHash = await conflux.sendTransaction({from:account, to:address, value:0}); // send and get transaction hash
   "0xb2ba6cca35f0af99a9601d09ee19c1949d8130312550e3f5413c520c6d828f88"

   * @example
   * > packedTx = await conflux.sendTransaction({from:account, to:address, value:0}).get(); // await till transaction packed
   {
    "nonce": 8n,
    "value": 0n,
    "gasPrice": 1000000000n,
    "gas": 21000n,
    "v": 0,
    "transactionIndex": null,
    "status": null,
    "storageLimit": 0n,
    "chainId": 1,
    "epochHeight": 791394,
    "blockHash": null,
    "contractCreated": null,
    "data": "0x",
    "from": "CFXTEST:TYPE.USER:AAR7X4R8MKRNW39GGS8RZ40J1ZNWH5MRRPUFPR2U76",
    "hash": "0xb2ba6cca35f0af99a9601d09ee19c1949d8130312550e3f5413c520c6d828f88",
    "r": "0x245a1a86ae405eb72c1eaf98f5e22baa326fcf8262abad2c4a3e5bdcf2e912b5",
    "s": "0x4df8058887a4dd8aaf60208accb3e57292a50ff06a117df6e54f7f56176248c0",
    "to": "CFXTEST:TYPE.USER:AAR7X4R8MKRNW39GGS8RZ40J1ZNWH5MRRPUFPR2U76"
   }

   * @example
   * > minedTx = await conflux.sendTransaction({from:account, to:address, value:0}).mined(); // await till transaction mined
   {
    "nonce": 8n,
    "value": 0n,
    "gasPrice": 1000000000n,
    "gas": 21000n,
    "v": 0,
    "transactionIndex": 0,
    "status": 0,
    "storageLimit": 0n,
    "chainId": 1,
    "epochHeight": 791394,
    "blockHash": "0xdb2d2d438dcdee8d61c6f495bd363b1afb68cb0fdff16582c08450a9ca487852",
    "contractCreated": null,
    "data": "0x",
    "from": "CFXTEST:TYPE.USER:AAR7X4R8MKRNW39GGS8RZ40J1ZNWH5MRRPUFPR2U76",
    "hash": "0xb2ba6cca35f0af99a9601d09ee19c1949d8130312550e3f5413c520c6d828f88",
    "r": "0x245a1a86ae405eb72c1eaf98f5e22baa326fcf8262abad2c4a3e5bdcf2e912b5",
    "s": "0x4df8058887a4dd8aaf60208accb3e57292a50ff06a117df6e54f7f56176248c0",
    "to": "CFXTEST:TYPE.USER:AAR7X4R8MKRNW39GGS8RZ40J1ZNWH5MRRPUFPR2U76"
   }

   * @example
   * > executedReceipt = await conflux.sendTransaction({from:account, to:address, value:0}).executed(); // await till transaction executed
   {
    "index": 0,
    "epochNumber": 791402,
    "outcomeStatus": 0,
    "gasUsed": 21000n,
    "gasFee": 21000000000000n,
    "blockHash": "0xdb2d2d438dcdee8d61c6f495bd363b1afb68cb0fdff16582c08450a9ca487852",
    "contractCreated": null,
    "from": "CFXTEST:TYPE.USER:AAR7X4R8MKRNW39GGS8RZ40J1ZNWH5MRRPUFPR2U76",
    "logs": [],
    "logsBloom": "0x00000000000000000000000000000000000000000000000000000000000000000000000000000000000000000000000000000000000000000000000000000000000000000000000000000000000000000000000000000000000000000000000000000000000000000000000000000000000000000000000000000000000000000000000000000000000000000000000000000000000000000000000000000000000000000000000000000000000000000000000000000000000000000000000000000000000000000000000000000000000000000000000000000000000000000000000000000000000000000000000000000000000000000000000000000000",
    "stateRoot": "0x510d680cdbf60d34bcd987b3bf9925449c0839a7381dc8fd8222d2c7ee96122d",
    "to": "CFXTEST:TYPE.USER:AAR7X4R8MKRNW39GGS8RZ40J1ZNWH5MRRPUFPR2U76",
    "transactionHash": "0xb2ba6cca35f0af99a9601d09ee19c1949d8130312550e3f5413c520c6d828f88"
   }

   * @example
   * > confirmedReceipt = await conflux.sendTransaction({from:account, to:address, value:0}).confirmed(); // await till risk coefficient < threshold (default 1e-8)
   {
    "index": 0,
    "epochNumber": 791402,
    "outcomeStatus": 0,
    "gasUsed": 21000n,
    "gasFee": 21000000000000n,
    "blockHash": "0xdb2d2d438dcdee8d61c6f495bd363b1afb68cb0fdff16582c08450a9ca487852",
    "contractCreated": null,
    "from": "CFXTEST:TYPE.USER:AAR7X4R8MKRNW39GGS8RZ40J1ZNWH5MRRPUFPR2U76",
    "logs": [],
    "logsBloom": "0x00000000000000000000000000000000000000000000000000000000000000000000000000000000000000000000000000000000000000000000000000000000000000000000000000000000000000000000000000000000000000000000000000000000000000000000000000000000000000000000000000000000000000000000000000000000000000000000000000000000000000000000000000000000000000000000000000000000000000000000000000000000000000000000000000000000000000000000000000000000000000000000000000000000000000000000000000000000000000000000000000000000000000000000000000000000",
    "stateRoot": "0x510d680cdbf60d34bcd987b3bf9925449c0839a7381dc8fd8222d2c7ee96122d",
    "to": "CFXTEST:TYPE.USER:AAR7X4R8MKRNW39GGS8RZ40J1ZNWH5MRRPUFPR2U76",
    "transactionHash": "0xb2ba6cca35f0af99a9601d09ee19c1949d8130312550e3f5413c520c6d828f88"
   }
   */
  async sendTransaction(options, password) {
    if (this.wallet.has(`${options.from}`)) {
      const transaction = await this._signTransaction(options);
      return this.sendRawTransaction(transaction.serialize());
    }

    return this.provider.request({
      method: 'cfx_sendTransaction',
      params: [
        this._formatCallTx(options),
        password,
      ],
    });
  }

  // ------------------------------ contract ----------------------------------
  /**
   * Returns the code of given contract.
   *
   * @param address {string} - Address to contract.
   * @param [epochNumber='latest_state'] {string|number} - See [format.epochNumber](utils.md#util/format.js/format/(static)epochNumber)
   * @return {Promise<string>} Byte code of contract, or 0x if the contract does not exist.
   *
   * @example
   * > await conflux.getCode('cfxtest:acb2nsctbanb9ezbw0mx1gapve60thyurjmxkage0f');
   "0x6080604052348015600f57600080fd5b506004361060325760003560e01c806306661abd1460375780638..."
   */
  async getCode(address, epochNumber) {
    return this.provider.request({
      method: 'cfx_getCode',
      params: [
        this._formatAddress(address),
        format.epochNumber.$or(undefined)(epochNumber),
      ],
    });
  }

  /**
   * Returns storage entries from a given contract.
   *
   * @param address {string} - Address to contract.
   * @param position {string} - The given position.
   * @param [epochNumber='latest_state'] {string|number} - See [format.epochNumber](utils.md#util/format.js/format/(static)epochNumber)
   * @return {Promise<string|null>} Storage entry of given query, or null if the it does not exist.
   *
   * @example
   * > await conflux.getStorageAt('cfxtest:acdgzwyh9634bnuf4jne0tp3xmae80bwej1w4hr66c', '0x6661e9d6d8b923d5bbaab1b96e1dd51ff6ea2a93520fdc9eb75d059238b8c5e9')
   "0x000000000000000000000000000000000000000000000000000000000000162e"
   */
  async getStorageAt(address, position, epochNumber) {
    return this.provider.request({
      method: 'cfx_getStorageAt',
      params: [
        this._formatAddress(address),
        format.hex64(position),
        format.epochNumber.$or(undefined)(epochNumber),
      ],
    });
  }

  /**
   * Returns the storage root of a given contract.
   *
   * @param address {string} - Address to contract.
   * @param [epochNumber='latest_state'] {string|number} - See [format.epochNumber](utils.md#util/format.js/format/(static)epochNumber)
   * @return {Promise<object>} A storage root object, or `null` if the contract does not exist
   * - delta `string`: storage root in the delta trie.
   * - intermediate `string`: storage root in the intermediate trie.
   * - snapshot `string`: storage root in the snapshot.
   *
   * @example
   * > await conflux.getStorageRoot('cfxtest:acdgzwyh9634bnuf4jne0tp3xmae80bwej1w4hr66c')
   {
      "delta": "0xc5d2460186f7233c927e7db2dcc703c0e500b653ca82273b7bfad8045d85a470",
      "intermediate": "0xc5d2460186f7233c927e7db2dcc703c0e500b653ca82273b7bfad8045d85a470",
      "snapshot": "0x7bb7d43152e56f529fbef709aab7371b0672f2332ae0fb4786da350f664df5b4"
   }
   */
  async getStorageRoot(address, epochNumber) {
    return this.provider.request({
      method: 'cfx_getStorageRoot',
      params: [
        this._formatAddress(address),
        format.epochNumber.$or(undefined)(epochNumber),
      ],
    });
  }

  /**
   * Returns the sponsor info of given contract.
   *
   * @param address {string} - Address to contract.
   * @param [epochNumber='latest_state'] {string|number} - See [format.epochNumber](utils.md#util/format.js/format/(static)epochNumber)
   * @return {Promise<object>} A sponsor info object, if the contract doesn't have a sponsor, then the all fields in returned object will be 0:
   * - sponsorBalanceForCollateral `BigInt`: the sponsored balance for storage.
   * - sponsorBalanceForGas `BigInt`: the sponsored balance for gas.
   * - sponsorGasBound `BigInt`: the max gas could be sponsored for one transaction.
   * - sponsorForCollateral `string`: the address of the storage sponsor.
   * - sponsorForGas `string`: the address of the gas sponsor.
   *
   * @example
   * > await conflux.getSponsorInfo('cfxtest:achc8nxj7r451c223m18w2dwjnmhkd6rxa2gc31euw')
   {
      sponsorBalanceForCollateral: 410625000000000000000n,
      sponsorBalanceForGas: 9999999993626232440n,
      sponsorGasBound: 10000000000n,
      sponsorForCollateral: 'CFXTEST:TYPE.CONTRACT:ACGZZ08M8Z2YWKEDA0JZU52FGAZ9U95Y1YV785YANX',
      sponsorForGas: 'CFXTEST:TYPE.CONTRACT:ACGZZ08M8Z2YWKEDA0JZU52FGAZ9U95Y1YV785YANX'
   }
   */
  async getSponsorInfo(address, epochNumber) {
    const result = await this.provider.request({
      method: 'cfx_getSponsorInfo',
      params: [
        this._formatAddress(address),
        format.epochNumber.$or(undefined)(epochNumber),
      ],
    });
    return format.sponsorInfo(result);
  }

  /**
   * Return pending info of an account
   *
   * @param address {string} - Address to account
   * @returns {Promise<object>} An account pending info object.
   * - localNonce `BigInt`: then next nonce can use in the transaction pool
   * - nextPendingTx `string`: the hash of next pending transaction
   * - pendingCount `BigInt`: the count of pending transactions
   * - pendingNonce `BigInt`: the nonce of pending transaction
   *
   */
  async getAccountPendingInfo(address) {
    const result = await this.provider.request({
      method: 'cfx_getAccountPendingInfo',
      params: [this._formatAddress(address)],
    });
    return format.accountPendingInfo(result);
  }

  /**
   * Return pending transactions of one account
   *
   * @param address {string} - base32 address
   * @returns {Promise<object>} An account's pending transactions and info.
   * - pendingTransactions `Array`: pending transactions
   * - firstTxStatus `Object`: the status of first pending tx
   * - pendingCount `BigInt`: the count of pending transactions
   */
  async getAccountPendingTransactions(address, startNonce, limit) {
    const result = await this.provider.request({
      method: 'cfx_getAccountPendingTransactions',
      params: [
        this._formatAddress(address),
        format.bigUIntHex.$or(undefined)(startNonce),
        format.bigUIntHex.$or(undefined)(limit),
      ],
    });
    return format.accountPendingTransactions(result);
  }

  /**
   * Returns the size of the collateral storage of given address, in Byte.
   *
   * @param address {string} - Address to check for collateral storage.
   * @param [epochNumber='latest_state'] - See [format.epochNumber](utils.md#util/format.js/format/(static)epochNumber)
   * @return {Promise<BigInt>} - The collateral storage in Byte.
   *
   * @example
   * > await conflux.getCollateralForStorage('cfxtest:achc8nxj7r451c223m18w2dwjnmhkd6rxa2gc31euw')
   89375000000000000000n
   */
  async getCollateralForStorage(address, epochNumber) {
    const result = await this.provider.request({
      method: 'cfx_getCollateralForStorage',
      params: [
        this._formatAddress(address),
        format.epochNumber.$or(undefined)(epochNumber),
      ],
    });
    return format.bigUInt(result);
  }

  /**
   * Virtually call a contract, return the output data.
   *
   * @param options {object} - See [Transaction](Transaction.md#Transaction.js/Transaction/**constructor**)
   * @param [epochNumber='latest_state'] {string|number} - See [format.epochNumber](utils.md#util/format.js/format/(static)epochNumber)
   * @return {Promise<string>} The output data.
   */
  async call(options, epochNumber) {
    try {
      return await this.provider.request({
        method: 'cfx_call',
        params: [
          this._formatCallTx(options),
          format.epochNumber.$or(undefined)(epochNumber),
        ],
      });
    } catch (e) {
      throw Contract.decodeError(e);
    }
  }

  /**
   * Virtually call a contract, return the estimate gas used and storage collateralized.
   *
   * @param options {object} - See [Transaction](Transaction.md#Transaction.js/Transaction/**constructor**)
   * @param [epochNumber='latest_state'] {string|number} - See [format.epochNumber](utils.md#util/format.js/format/(static)epochNumber)
   * @return {Promise<object>} A estimate result object:
   * - `BigInt` gasUsed: The gas used.
   * - `BigInt` gasLimit: The gas limit.
   * - `BigInt` storageCollateralized: The storage collateralized in Byte.
   */
  async estimateGasAndCollateral(options, epochNumber) {
    try {
      const result = await this.provider.request({
        method: 'cfx_estimateGasAndCollateral',
        params: [
          this._formatCallTx(options),
          format.epochNumber.$or(undefined)(epochNumber),
        ],
      });
      return format.estimate(result);
    } catch (e) {
      throw Contract.decodeError(e);
    }
  }

  /**
   * Estimate a transaction's gas and storageCollateralize, check whether user's balance is enough for fee and value
   * @param options {object} - See [estimateGasAndCollateral](#Conflux.js/Conflux/estimateGasAndCollateral)
   * @param [epochNumber='latest_state'] {string|number} - See [estimateGasAndCollateral](#Conflux.js/Conflux/estimateGasAndCollateral)
   * @return {Promise<object>} A estimate result with advance info object:
   * - `BigInt` gasUsed: The gas used.
   * - `BigInt` gasLimit: The gas limit.
   * - `BigInt` storageCollateralized: The storage collateralized in Byte.
   * - `BigInt` balance: The balance of the options.from.
   * - `Boolean` isBalanceEnough: indicate balance is enough for gas and storage fee
   * - `Boolean` isBalanceEnoughForValueAndFee: indicate balance is enough for gas and storage fee plus value
   * - `Boolean` willPayCollateral: false if the transaction is eligible for storage collateral sponsorship, true otherwise
   * - `Boolean` willPayTxFee: false if the transaction is eligible for gas sponsorship, true otherwise
   */
  async estimateGasAndCollateralAdvance(options, epochNumber) {
    return this.cfx.estimateGasAndCollateralAdvance(options, epochNumber);
  }

  /**
   * Check whether transaction sender's balance is enough for gas and storage fee
   * @param from {address} sender address
   * @param to {address} target address
   * @param gas {string|number} gas limit (in drip)
   * @param gasPrice {string|number} gas price (in drip)
   * @param storageLimit {string|number} storage limit (in byte)
   * @param [epochNumber] {string|number} optional epoch number
   * @return {Promise<object>} A check result object:
   * - `Boolean` isBalanceEnough: indicate balance is enough for gas and storage fee
   * - `Boolean` willPayCollateral: false if the transaction is eligible for storage collateral sponsorship, true otherwise
   * - `Boolean` willPayTxFee: false if the transaction is eligible for gas sponsorship, true otherwise
   */
  async checkBalanceAgainstTransaction(from, to, gas, gasPrice, storageLimit, epochNumber) {
    const result = await this.provider.request({
      method: 'cfx_checkBalanceAgainstTransaction',
      params: [
        this._formatAddress(from),
        this._formatAddress(to),
        format.bigUIntHex(gas),
        format.bigUIntHex(gasPrice),
        format.bigUIntHex(storageLimit),
        format.epochNumber.$or(undefined)(epochNumber),
      ],
    });
    return result;
  }

  /**
   * Returns logs matching the filter provided.
   *
   * @param [options] {object}
   * @param [options.fromEpoch='latest_checkpoint'] {string|number} - See [format.epochNumber](utils.md#util/format.js/format/(static)epochNumber). Search will be applied from this epoch number.
   * @param [options.toEpoch='latest_state'] {string|number} - See [format.epochNumber](utils.md#util/format.js/format/(static)epochNumber). Search will be applied up until (and including) this epoch number.
   * @param [options.blockHashes] {string[]} -  Array of up to 128 block hashes that the search will be applied to. This will override from/to epoch fields if it's not null
   * @param [options.address] {string|string[]} - Search contract addresses. If null, match all. If specified, log must be produced by one of these addresses.
   * @param [options.topics] {array} - Search topics. Logs can have 4 topics: the function signature and up to 3 indexed event arguments. The elements of topics match the corresponding log topics. Example: ["0xA", null, ["0xB", "0xC"], null] matches logs with "0xA" as the 1st topic AND ("0xB" OR "0xC") as the 3rd topic. If null, match all.
   * @param [options.limit] {number} - Return the last limit logs
   * @return {Promise<object[]>} Array of log, that the logs matching the filter provided:
   * - address `string`: Address this event originated from.
   * - topics `string[]`: Array of topics.
   * - data `string`: The data containing non-indexed log parameter.
   * - blockHash `string`: Hash of the block where the log in.
   * - epochNumber `number`: Epoch number of the block where the log in.
   * - transactionHash `string`: Hash of the transaction where the log in.
   * - transactionIndex `string`: Transaction index in the block.
   * - logIndex `number`: Log index in block.
   * - transactionLogIndex `number`: Log index in transaction.
   *
   * @example
   * > await conflux.getLogs({
      address: 'cfxtest:achc8nxj7r451c223m18w2dwjnmhkd6rxa2gc31euw',
      fromEpoch: 39802,
      toEpoch: 39802,
      limit: 1,
      topics: ['0x2f8788117e7eff1d82e926ec794901d17c78024a50270940304540a733656f0d'],
    });
   [
   {
      epochNumber: 39802,
      logIndex: 2,
      transactionIndex: 0,
      transactionLogIndex: 2,
      address: 'CFXTEST:TYPE.CONTRACT:ACHC8NXJ7R451C223M18W2DWJNMHKD6RXA2GC31EUW',
      blockHash: '0xca00158a2a508170278d5bdc5ca258b6698306dd8c30fdba32266222c79e57e6',
      data: '0x',
      topics: [
        '0x2f8788117e7eff1d82e926ec794901d17c78024a50270940304540a733656f0d',
        '0x0000000000000000000000000000000000000000000000000000000000000000',
        '0x0000000000000000000000001c1e72f0c37968557b3d85a3f32747792798bbde',
        '0x0000000000000000000000001c1e72f0c37968557b3d85a3f32747792798bbde'
      ],
      transactionHash: '0xeb75f47002720311f1709e36d7f7e9a91ee4aaa469a1de892839cb1ef66a9939'
    }
   ]
   */
  async getLogs(options) {
    if (options.blockHashes !== undefined && (options.fromEpoch !== undefined || options.toEpoch !== undefined)) {
      throw new Error('OverrideError, do not use `blockHashes` with `fromEpoch` or `toEpoch`, cause only `blockHashes` will take effect');
    }

    const result = await this.provider.request({ method: 'cfx_getLogs', params: [this._formatGetLogs(options)] });

    return format.logs(result);
  }

  /**
   * Return block's execution trace.
   *
   * > Note: need RPC server open trace_block method
   *
   * @param blockHash {string} block hash
   * @return {Promise<object[]>} Array of transaction traces.
   *
   * @example
   * > await conflux.traceBlock('0xaf0e1d773dee28c95bcfa5480ed663fcc695b32c8c1dd81f57ff61ff09f55f88')
   {
        "transactionTraces": [
            {
                "traces": [
                    {
                        "action": {
                            "callType": "call",
                            "from": "CFXTEST:TYPE.USER:AAP6SU0S2UZ36X19HSCP55SR6N42YR1YK6HX8D8SD1",
                            "gas": "311592",
                            "input": "0x",
                            "to": "CFXTEST:TYPE.CONTRACT:ACCKUCYY5FHZKNBXMEEXWTAJ3BXMEG25B2NUF6KM25",
                            "value": "0"
                        },
                        "type": "call"
                    }
                ]
            },
            {
                "traces": [
                    {
                        "action": {
                            "from": "CFXTEST:TYPE.USER:AAR75DU3V36MG4U2DHAG44B40H6K4M2ARY46G0ECMB",
                            "gas": "83962",
                            "init": "0x",
                            "value": "0"
                        },
                        "type": "create"
                    }
                ]
            }
        ]
    }
   *
   */
  async traceBlock(blockHash) {
<<<<<<< HEAD
    const result = await this.provider.request({ method: 'trace_block', params: [format.blockHash(blockHash)] });
    return format.blockTraces(result);
=======
    return this.trace.block(format.blockHash(blockHash));
>>>>>>> cc2e5c3f
  }

  /**
   * Return transaction's trace
   * @param txHash {string} transaction hash
   * @returns {Promise<object[]>} Array of traces.
   *
   * @example
   * > await conflux.traceTransaction('0xaf0e1d773dee28c95bcfa5480ed663fcc695b32c8c1dd81f57ff61ff09f55f88')
   */
  async traceTransaction(txHash) {
<<<<<<< HEAD
    const result = await this.provider.request({ method: 'trace_transaction', params: [format.transactionHash(txHash)] });
    return format.traces(result);
=======
    return this.trace.transaction(format.transactionHash(txHash));
>>>>>>> cc2e5c3f
  }

  /**
   * Return traces that satisfy an filter
   * @param options {object} trace filters
   * @returns {Promise<object[]>} Array of traces.
   *
   * @example
   * > await conflux.traceFilter({
      fromEpoch: 1,
      toEpoch: 100,
      count: 100,
      after: 100,
      blockHashes: ['0xaf0e1d773dee28c95bcfa5480ed663fcc695b32c8c1dd81f57ff61ff09f55f88'],
      actionTypes: ['call_result']
    })
   */
  async traceFilter(options) {
<<<<<<< HEAD
    const result = await this.provider.request({ method: 'trace_filter', params: [format.traceFilter(options)] });
    return format.traces(result);
=======
    return this.trace.filter(format.traceFilter(options));
>>>>>>> cc2e5c3f
  }

  /**
   * Return one epoch's all receipts
   * @param epochNumber {number|string} epoch number
   * @returns {Promise<object[][]>} Array of array receipts.
   *
   * @example
   * > await conflux.getEpochReceipts('0x6')
   */
  async getEpochReceipts(epochNumber) {
    const result = await this.provider.request({ method: 'cfx_getEpochReceipts', params: [format.epochNumber(epochNumber)] });
    return format.epochReceipts(result);
  }

  /**
   * Return one epoch's all receipts by pivot block hash
   * @param pivotBlockHash {string} epoch pivot block hash
   * @returns {Promise<object[][]>} Array of array receipts.
   *
   * @example
   * > await conflux.getEpochReceiptsByPivotBlockHash('0x12291776d632d966896b6c580f3201cd2e2a3fd672378fc7965aa7f7058282b2')
   */
  async getEpochReceiptsByPivotBlockHash(pivotBlockHash) {
    const result = await this.provider.request({ method: 'cfx_getEpochReceipts', params: [`hash:${pivotBlockHash}`] });
    return format.epochReceipts(result);
  }

  /**
   * Return PoS summary info
   * @returns {Promise<object>} PoS summary info
   * - distributablePosInterest `number`: Currently total distributable PoS interest (Drip)
   * - lastDistributeBlock `number`: Last distribute block number
   * - totalPosStakingTokens `number`: Total token amount (Drip) staked in PoS
   *
   */
  async getPoSEconomics() {
    const result = await this.provider.request({ method: 'cfx_getPoSEconomics' });
    return format.posEconomics(result);
  }

  // ----------------------------- subscription -------------------------------
  /**
   * Subscribe event by name and got id, and provider will emit event by id
   *
   * > Note: suggest use `conflux.subscribeXXX` to subscribe
   *
   * @param name {string} - Subscription name
   * @param args {array} - Subscription arguments
   * @return {Promise<string>} Id of subscription
   *
   * @example
   * > conflux = new Conflux({url:'ws://127.0.0.1:12535'})
   * > id = await conflux.subscribe('epochs');
   "0x8fe7879a1681e9b9"
   * > conflux.provider.on(id, data=>console.log(data));
   {
     epochHashesOrdered: [
       '0x0eff33578346b8e8347af3bae948eb7f4f5c27add9dbcfeb55eaf7cb3640088f',
       '0xb0cedac34a06ebcb42c3446a6bb2df1f0dcd9d83061f550460e387d19a4d8e91'
     ],
     epochNumber: '0x8cb32'
   }
   */
  async subscribe(name, ...args) {
    return this.provider.request({ method: 'cfx_subscribe', params: [name, ...args] });
  }

  /**
   * The epochs topic streams consensus results: the total order of blocks, as expressed by a sequence of epochs.
   * The returned series of epoch numbers is monotonically increasing with an increment of one.
   * If you see the same epoch twice, this suggests a pivot chain reorg has happened (this might happen for recent epochs).
   * For each epoch, the last hash in epochHashesOrdered is the hash of the pivot block.
   *
   * @param [sub_epoch] {string} Available values are latest_mined(default value) and latest_state
   *
   * @return {Promise<Subscription>} EventEmitter instance with the follow events:
   * - 'data':
   *   - epochNumber `number`: epoch number
   *   - epochHashesOrdered `array`: epoch block hash in order
   *     - `string`: block hash
   *
   * @example
   * > subscription = await conflux.subscribeEpochs()
   * > subscription.on('data', data=>console.log(data))
   {
     epochNumber: 566031,
     epochHashesOrdered: [
       '0x2820dbb5c4126455ad37bc88c635ae1f35e0d4f85c74300c01828f57ea1e5969',
       '0xd66b801335ba01e2448df52e59da584b54fc7ee7c2f8160943c097e1ebd23038'
     ]
    }
   {
     epochNumber: 566032,
     epochHashesOrdered: [
       '0x899606b462f0141d672aaea8497c82aebbd7b16d266fad71e9d5093b5c6d392e',
       '0xf6093d19c4df3645cd972e9f791fe0db3a1ab70881023a8aee63f64e0c3ca152'
     ]
   }
   */
  async subscribeEpochs(sub_epoch = CONST.EPOCH_NUMBER.LATEST_MINED) {
    const id = await this.subscribe('epochs', sub_epoch);
    const subscription = new Subscription(id);

    this.provider.on(id, data => {
      subscription.emit('data', format.epoch(data));
    });

    return subscription;
  }

  /**
   * The newHeads topic streams all new block headers participating in the consensus.
   *
   * @return {Promise<Subscription>} EventEmitter instance with the follow events:
   * - 'data': see `getBlockByHash`
   *
   * @example
   * > subscription = await conflux.subscribeNewHeads()
   * > subscription.on('data', data=>console.log(data))
   {
      difficulty: 368178587115n,
      epochNumber: null,
      gasLimit: 30000000n,
      height: 1118247,
      timestamp: 1605005752,
      adaptive: false,
      blame: 0,
      deferredLogsBloomHash: '0xd397b3b043d87fcd6fad1291ff0bfd16401c274896d8c63a923727f077b8e0b5',
      deferredReceiptsRoot: '0x7ae0d5716513206755b6f7c95272b79dbc225759b6e17727e19c2f15c3166bda',
      deferredStateRoot: '0x3cf5deba77c8aa9072f1e972d6a97db487a0ce88455f371eb8ac8fa77321cb9d',
      hash: '0x194675173abbc5aab50326136008774eea1a289e6722c973dfed12b703ee5f2a',
      miner: 'CFXTEST:TYPE.USER:AAPKCJR28DG976FZR43C5HF1RWN5XV8T1U8V8JW8A4',
      nonce: '0x799d35f695950fd6',
      parentHash: '0x4af3cf8cb358e75acad282ffa4b578b6211ea9eeb7cf87c282f120d8a1c809df',
      powQuality: '0xe7ac17feab',
      refereeHashes: [],
      transactionsRoot: '0xc5d2460186f7233c927e7db2dcc703c0e500b653ca82273b7bfad8045d85a470'
    }
   */
  async subscribeNewHeads() {
    const id = await this.subscribe('newHeads');
    const subscription = new Subscription(id);

    this.provider.on(id, data => {
      subscription.emit('data', format.head(data));
    });

    return subscription;
  }

  /**
   * The logs topic streams all logs matching a certain filter, in order.
   * In case of a pivot chain reorg (which might affect recent logs), a special revert message is sent.
   * All logs received previously that belong to epochs larger than the one in this message should be considered invalid.
   *
   * @param [options] {object}
   * @param [options.address] {string|string[]} - Search contract addresses. If null, match all. If specified, log must be produced by one of these addresses.
   * @param [options.topics] {array} - Search topics. Logs can have 4 topics: the function signature and up to 3 indexed event arguments. The elements of topics match the corresponding log topics. Example: ["0xA", null, ["0xB", "0xC"], null] matches logs with "0xA" as the 1st topic AND ("0xB" OR "0xC") as the 3rd topic. If null, match all.
   * @return {Promise<Subscription>} EventEmitter instance with the follow events:
   * - 'data': see `getLogs`
   * - 'revert':
   *   - revertTo 'number': epoch number
   *
   * @example
   * > subscription = await conflux.subscribeLogs()
   * > subscription.on('data', data=>console.log(data))
   {
     epochNumber: 568224,
     logIndex: 0,
     transactionIndex: 0,
     transactionLogIndex: 0,
     address: 'CFXTEST:TYPE.CONTRACT:ACCS4PG151C99AZPE6RSK37R40YNEMYRSE9P475E82',
     blockHash: '0xc02689eea6a507250838463c13e6b633479e2757dfb7e9b2593d5c31b54adb63',
     data: '0x0000000000000000000000000000000000000000000000000000000000000001',
     topics: [
       '0xddf252ad1be2c89b69c2b068fc378daa952ba7f163c4a11628f55a4df523b3ef',
       '0x0000000000000000000000001bd9e9be525ab967e633bcdaeac8bd5723ed4d6b',
       '0x0000000000000000000000001bd9e9be525ab967e633bcdaeac8bd5723ed4d6b'
     ],
     transactionHash: '0x950ddec9ce3b42c4d8ca120722fa318ae64dc2e24553201f55f68c00bfd9cc4c'
   }
   * @example
   * > subscription.on('revert', data=>console.log(data))
   { revertTo: 568230 }
   { revertTo: 568231 }
   */
  async subscribeLogs({ address, topics } = {}) {
    const id = await this.subscribe('logs', this._formatGetLogs({ address, topics }));

    const subscription = new Subscription(id);
    this.provider.on(id, data => {
      if (data.revertTo) {
        subscription.emit('revert', format.revert(data));
      } else {
        subscription.emit('data', format.log(data));
      }
    });

    return subscription;
  }

  /**
   * Unsubscribe subscription.
   *
   * @param id {string|Subscription} - Subscription id
   * @return {Promise<boolean>} Is success
   *
   * @example
   * > id = await conflux.subscribe('epochs');
   * > await conflux.unsubscribe(id);
   true
   * > await conflux.unsubscribe(id);
   false

   * @example
   * > subscription = await conflux.subscribeLogs();
   * > await conflux.unsubscribe(subscription);
   true
   */
  async unsubscribe(id) {
    return this.provider.request({ method: 'cfx_unsubscribe', params: [`${id}`] });
  }
}

module.exports = Conflux;<|MERGE_RESOLUTION|>--- conflicted
+++ resolved
@@ -387,18 +387,7 @@
    }
    */
   async getAccount(address, epochNumber) {
-<<<<<<< HEAD
-    const result = await this.provider.request({
-      method: 'cfx_getAccount',
-      params: [
-        this._formatAddress(address),
-        format.epochNumber.$or(undefined)(epochNumber),
-      ],
-    });
-    return format.account(result);
-=======
     return this.cfx.getAccount(address, epochNumber);
->>>>>>> cc2e5c3f
   }
 
   /**
@@ -1434,12 +1423,7 @@
    *
    */
   async traceBlock(blockHash) {
-<<<<<<< HEAD
-    const result = await this.provider.request({ method: 'trace_block', params: [format.blockHash(blockHash)] });
-    return format.blockTraces(result);
-=======
     return this.trace.block(format.blockHash(blockHash));
->>>>>>> cc2e5c3f
   }
 
   /**
@@ -1451,12 +1435,7 @@
    * > await conflux.traceTransaction('0xaf0e1d773dee28c95bcfa5480ed663fcc695b32c8c1dd81f57ff61ff09f55f88')
    */
   async traceTransaction(txHash) {
-<<<<<<< HEAD
-    const result = await this.provider.request({ method: 'trace_transaction', params: [format.transactionHash(txHash)] });
-    return format.traces(result);
-=======
     return this.trace.transaction(format.transactionHash(txHash));
->>>>>>> cc2e5c3f
   }
 
   /**
@@ -1475,12 +1454,7 @@
     })
    */
   async traceFilter(options) {
-<<<<<<< HEAD
-    const result = await this.provider.request({ method: 'trace_filter', params: [format.traceFilter(options)] });
-    return format.traces(result);
-=======
     return this.trace.filter(format.traceFilter(options));
->>>>>>> cc2e5c3f
   }
 
   /**
