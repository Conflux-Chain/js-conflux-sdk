--- conflicted
+++ resolved
@@ -1,11 +1,7 @@
 {
   "name": "js-conflux-sdk",
   "description": "JavaScript Conflux Software Development Kit",
-<<<<<<< HEAD
   "version": "2.0.0-beta.7",
-=======
-  "version": "1.7.3",
->>>>>>> 33cfcb56
   "license": "LGPL-3.0",
   "author": "pan.wang@confluxnetwork.org, Haizhou@conflux-chain.org",
   "repository": "https://github.com/Conflux-Chain/js-conflux-sdk.git",
@@ -31,11 +27,7 @@
   ],
   "browserslit": "cover 99.5%",
   "dependencies": {
-<<<<<<< HEAD
     "@conflux-dev/conflux-address-js": "^1.3.5",
-=======
-    "@conflux-dev/conflux-address-js": "1.1.8",
->>>>>>> 33cfcb56
     "big.js": "^5.2.2",
     "commander": "^8.0.0",
     "keccak": "^2.0.0",
