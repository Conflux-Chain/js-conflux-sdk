{
  "name": "js-conflux-sdk",
  "description": "JavaScript Conflux Software Development Kit",
  "version": "2.0.0-beta.7",
  "license": "LGPL-3.0",
  "author": "pan.wang@confluxnetwork.org, Haizhou@conflux-chain.org",
  "repository": "https://github.com/Conflux-Chain/js-conflux-sdk.git",
  "keywords": [
    "conflux",
    "sdk"
  ],
  "main": "src/index.js",
  "bin": {
    "cfxjs": "bin/cfxjs.js"
  },
  "types": "./types/index.d.ts",
  "browser": "dist/js-conflux-sdk.umd.min.js",
  "browserify-browser": {
    "secp256k1": "secp256k1/elliptic",
    "./src/util/jsbi": "jsbi"
  },
  "files": [
    "dist",
    "mock",
    "src",
    "types"
  ],
  "browserslit": "cover 99.5%",
  "dependencies": {
<<<<<<< HEAD
    "@conflux-dev/conflux-address-js": "^1.3.7",
=======
    "@conflux-dev/conflux-address-js": "^1.3.5",
    "abi-util-lite": "^0.1.0",
>>>>>>> 7191562a
    "big.js": "^5.2.2",
    "commander": "^8.0.0",
    "keccak": "^2.0.0",
    "lodash": "^4.17.19",
    "scrypt-js": "^3.0.1",
    "secp256k1": "^3.7.1",
    "superagent": "^6.1.0",
    "websocket": "^1.0.31"
  },
  "devDependencies": {
    "@babel/core": "^7.8.4",
    "@babel/plugin-transform-runtime": "^7.8.3",
    "@babel/preset-env": "^7.8.4",
    "@babel/runtime": "^7.8.4",
    "@geekberry/jsdoc-to-md": "0.0.8",
    "@types/node": "^14.0.23",
    "babel-plugin-lodash": "^3.3.4",
    "babelify": "^10.0.0",
    "browserify": "^16.5.1",
    "concurrently": "^5.1.0",
    "eslint": "^7.12.0",
    "eslint-config-airbnb-base": "^14.0.0",
    "eslint-plugin-import": "^2.18.2",
    "exorcist": "^1.0.1",
    "fs-extra": "^8.1.0",
    "jest": "26.6.0",
    "jsbi": "^3.1.4",
    "minify-stream": "^2.0.1",
    "mold-source-map": "^0.4.0",
    "solc": "^0.6.10"
  },
  "resolutions": {
    "tinyify/acorn-node/acorn": "7.1.1",
    "eslint/espree/acorn": "7.1.1",
    "tinyify/unassertify/unassert/acorn": "7.1.1",
    "**/minimist": "^1.2.3",
    "**/kind-of": "^6.0.3",
    "**/elliptic": "^6.5.3",
    "**/lodash": "^4.17.20",
    "**/babel-jest": "^26.6.0",
    "jest/jest-cli/jest-config/jest-environment-jsdom/jsdom/acorn-globals/acorn": "6.4.1"
  },
  "scripts": {
    "eslint": "npx eslint ./src ./test ./mock",
    "build": "node scripts/build-frontend.js",
    "document": "node scripts/document.js",
    "prepublishOnly": "npm run build",
    "test": "jest --coverage",
    "react": "npm run build & cd react & yarn build & yarn start"
  }
}<|MERGE_RESOLUTION|>--- conflicted
+++ resolved
@@ -27,12 +27,8 @@
   ],
   "browserslit": "cover 99.5%",
   "dependencies": {
-<<<<<<< HEAD
     "@conflux-dev/conflux-address-js": "^1.3.7",
-=======
-    "@conflux-dev/conflux-address-js": "^1.3.5",
     "abi-util-lite": "^0.1.0",
->>>>>>> 7191562a
     "big.js": "^5.2.2",
     "commander": "^8.0.0",
     "keccak": "^2.0.0",
