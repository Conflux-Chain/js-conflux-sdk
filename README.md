--- conflicted
+++ resolved
@@ -90,11 +90,8 @@
 </script>
 ```
 
-<<<<<<< HEAD
 From `v2.0` the exported class to browser window name change from Conflux to `TreeGraph`
 
-=======
->>>>>>> 3f92ec78
 Or you can use public CDN links:
 
 * [`jsdelivr`](https://cdn.jsdelivr.net/npm/js-conflux-sdk/dist/js-conflux-sdk.umd.min.js)
